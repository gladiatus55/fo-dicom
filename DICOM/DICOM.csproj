﻿<?xml version="1.0" encoding="utf-8"?>
<Project ToolsVersion="4.0" DefaultTargets="Build" xmlns="http://schemas.microsoft.com/developer/msbuild/2003">
  <PropertyGroup>
    <Configuration Condition=" '$(Configuration)' == '' ">Debug</Configuration>
    <Platform Condition=" '$(Platform)' == '' ">AnyCPU</Platform>
    <ProductVersion>8.0.30703</ProductVersion>
    <SchemaVersion>2.0</SchemaVersion>
    <ProjectGuid>{D6E309B0-4837-459E-8C85-ABC268440D62}</ProjectGuid>
    <OutputType>Library</OutputType>
    <AppDesignerFolder>Properties</AppDesignerFolder>
    <RootNamespace>Dicom</RootNamespace>
    <AssemblyName>Dicom</AssemblyName>
    <TargetFrameworkVersion>v4.0</TargetFrameworkVersion>
    <FileAlignment>512</FileAlignment>
    <SolutionDir Condition="$(SolutionDir) == '' Or $(SolutionDir) == '*Undefined*'">..\..\fo-dicom\</SolutionDir>
    <RestorePackages>true</RestorePackages>
  </PropertyGroup>
  <PropertyGroup Condition=" '$(Configuration)|$(Platform)' == 'Debug|AnyCPU' ">
    <DebugSymbols>true</DebugSymbols>
    <DebugType>full</DebugType>
    <Optimize>false</Optimize>
    <OutputPath>bin\Debug\</OutputPath>
    <DefineConstants>DEBUG;TRACE</DefineConstants>
    <ErrorReport>prompt</ErrorReport>
    <WarningLevel>4</WarningLevel>
  </PropertyGroup>
  <PropertyGroup Condition=" '$(Configuration)|$(Platform)' == 'Release|AnyCPU' ">
    <DebugType>pdbonly</DebugType>
    <Optimize>true</Optimize>
    <OutputPath>bin\Release\</OutputPath>
    <DefineConstants>TRACE</DefineConstants>
    <ErrorReport>prompt</ErrorReport>
    <WarningLevel>4</WarningLevel>
    <DocumentationFile>bin\Release\Dicom.xml</DocumentationFile>
  </PropertyGroup>
  <PropertyGroup>
    <SignAssembly>true</SignAssembly>
  </PropertyGroup>
  <PropertyGroup>
    <AssemblyOriginatorKeyFile>fo-dicom.snk</AssemblyOriginatorKeyFile>
  </PropertyGroup>
  <ItemGroup>
    <Reference Include="NLog">
      <HintPath>..\packages\NLog.2.0.0.2000\lib\net40\NLog.dll</HintPath>
    </Reference>
    <Reference Include="PresentationCore" />
    <Reference Include="System" />
    <Reference Include="System.ComponentModel.Composition" />
    <Reference Include="System.Core" />
    <Reference Include="System.Drawing" />
    <Reference Include="System.Runtime.Serialization" />
    <Reference Include="System.ServiceModel" />
    <Reference Include="System.Xml.Linq" />
    <Reference Include="System.Data.DataSetExtensions" />
    <Reference Include="Microsoft.CSharp" />
    <Reference Include="System.Data" />
    <Reference Include="System.Xml" />
    <Reference Include="WindowsBase" />
  </ItemGroup>
  <ItemGroup>
    <Compile Include="DicomDataException.cs" />
    <Compile Include="DicomDataset.cs" />
    <Compile Include="DicomDatasetExtensions.cs" />
    <Compile Include="DicomDatasetWalker.cs" />
    <Compile Include="DicomDateRange.cs" />
    <Compile Include="DicomDictionary.cs" />
    <Compile Include="DicomDictionaryEntry.cs" />
    <Compile Include="DicomDictionaryReader.cs" />
    <Compile Include="Media\DicomDirectory.cs" />
    <Compile Include="Media\DicomDirectoryRecord.cs" />
    <Compile Include="Media\DicomDirectoryRecordCollection.cs" />
    <Compile Include="Media\DicomDirectoryRecordType.cs" />
    <Compile Include="DicomFile.cs" />
    <Compile Include="DicomFileException.cs" />
    <Compile Include="DicomFileMetaInformation.cs" />
    <Compile Include="DicomFileFormat.cs" />
    <Compile Include="DicomFragmentSequence.cs" />
    <Compile Include="DicomImplementation.cs" />
    <Compile Include="DicomItem.cs" />
    <Compile Include="DicomMaskedTag.cs" />
    <Compile Include="DicomElement.cs" />
    <Compile Include="DicomEncoding.cs" />
    <Compile Include="DicomParseable.cs" />
    <Compile Include="DicomPrivateCreator.cs" />
    <Compile Include="DicomRange.cs" />
    <Compile Include="DicomSequence.cs" />
    <Compile Include="DicomTag.cs" />
    <Compile Include="DicomTagGenerated.cs" />
    <Compile Include="DicomTransferSyntax.cs" />
    <Compile Include="DicomUID.cs" />
    <Compile Include="DicomUIDGenerated.cs" />
    <Compile Include="DicomUIDPrivate.cs" />
    <Compile Include="DicomVM.cs" />
    <Compile Include="DicomVR.cs" />
    <Compile Include="DicomException.cs" />
    <Compile Include="EventAsyncResult.cs" />
    <Compile Include="Extensions.cs" />
    <Compile Include="Generators\DicomDictionaryGenerator.cs" />
    <Compile Include="Generators\DicomTagGenerator.cs" />
    <Compile Include="Generators\DicomUIDGenerator.cs" />
    <Compile Include="Imaging\Algorithms\BilinearInterpolation.cs" />
    <Compile Include="Imaging\BitDepth.cs" />
    <Compile Include="Imaging\Codec\DicomCodecException.cs" />
    <Compile Include="Imaging\Codec\DicomCodecExtensions.cs" />
    <Compile Include="Imaging\Codec\DicomCodecParams.cs" />
    <Compile Include="Imaging\Codec\DicomJpeg2000Codec.cs" />
    <Compile Include="Imaging\Codec\DicomJpegCodec.cs" />
    <Compile Include="Imaging\Codec\DicomJpegLsCodec.cs" />
    <Compile Include="Imaging\Codec\DicomRleCodec.cs" />
    <Compile Include="Imaging\Codec\DicomTranscoder.cs" />
    <Compile Include="Imaging\Codec\IDicomCodec.cs" />
    <Compile Include="Imaging\Color32.cs" />
    <Compile Include="Imaging\ColorSpace.cs" />
    <Compile Include="Imaging\ColorTable.cs" />
    <Compile Include="Imaging\DicomImage.cs" />
    <Compile Include="Imaging\DicomImagingException.cs" />
    <Compile Include="Imaging\DicomOverlayData.cs" />
    <Compile Include="Imaging\DicomPixelData.cs" />
    <Compile Include="Imaging\GrayscaleRenderOptions.cs" />
    <Compile Include="Imaging\LUT\CompositeLUT.cs" />
    <Compile Include="Imaging\LUT\PaletteColorLUT.cs" />
    <Compile Include="Imaging\LUT\VOILUT.cs" />
    <Compile Include="Imaging\LUT\ILUT.cs" />
    <Compile Include="Imaging\LUT\InvertLUT.cs" />
    <Compile Include="Imaging\LUT\OutputLUT.cs" />
    <Compile Include="Imaging\LUT\PaddingLUT.cs" />
    <Compile Include="Imaging\LUT\PrecalculatedLUT.cs" />
    <Compile Include="Imaging\LUT\ModalityLUT.cs" />
    <Compile Include="Imaging\PhotometricInterpretation.cs" />
    <Compile Include="Imaging\Render\CompositeGraphic.cs" />
    <Compile Include="Imaging\Render\GenericGrayscalePipeline.cs" />
    <Compile Include="Imaging\Render\IGraphic.cs" />
    <Compile Include="Imaging\Render\ImageGraphic.cs" />
    <Compile Include="Imaging\Render\IPipeline.cs" />
    <Compile Include="Imaging\Render\OverlayGraphic.cs" />
    <Compile Include="Imaging\Render\PaletteColorPipeline.cs" />
    <Compile Include="Imaging\Render\PixelData.cs" />
    <Compile Include="Imaging\PixelDataConverter.cs" />
    <Compile Include="Imaging\PixelRepresentation.cs" />
    <Compile Include="Imaging\PlanarConfiguration.cs" />
    <Compile Include="Imaging\Render\RgbColorPipeline.cs" />
    <Compile Include="Imaging\SpatialTransform.cs" />
    <Compile Include="IO\Buffer\ByteBufferByteSource.cs" />
    <Compile Include="IO\Buffer\ByteBufferEnumerator.cs" />
    <Compile Include="IO\Buffer\ByteBufferExtensions.cs" />
    <Compile Include="IO\Buffer\CompositeByteBuffer.cs" />
    <Compile Include="IO\Buffer\EmptyBuffer.cs" />
    <Compile Include="IO\Buffer\EndianByteBuffer.cs" />
    <Compile Include="IO\Buffer\FileByteBuffer.cs" />
    <Compile Include="IO\Buffer\RangeByteBuffer.cs" />
    <Compile Include="IO\Buffer\SwapByteBuffer.cs" />
    <Compile Include="IO\Buffer\TempFileBuffer.cs" />
    <Compile Include="IO\ByteConverter.cs" />
    <Compile Include="IO\DicomIoException.cs" />
    <Compile Include="IO\Endian.cs" />
    <Compile Include="IO\Buffer\IByteBuffer.cs" />
    <Compile Include="IO\Buffer\MemoryByteBuffer.cs" />
    <Compile Include="IO\Buffer\StreamByteBuffer.cs" />
    <Compile Include="IO\FileByteSource.cs" />
    <Compile Include="IO\FileByteTarget.cs" />
    <Compile Include="IO\FileReference.cs" />
    <Compile Include="IO\IByteSource.cs" />
    <Compile Include="IO\IByteTarget.cs" />
    <Compile Include="IO\Reader\DicomDatasetReaderObserver.cs" />
    <Compile Include="IO\Reader\DicomDirectoryReaderObserver.cs" />
    <Compile Include="IO\Reader\DicomFileReader.cs" />
    <Compile Include="IO\Reader\DicomReader.cs" />
    <Compile Include="IO\Reader\DicomReaderCallbackObserver.cs" />
    <Compile Include="IO\Reader\DicomReaderEventArgs.cs" />
    <Compile Include="IO\Reader\DicomReaderException.cs" />
    <Compile Include="IO\Reader\DicomReaderMultiObserver.cs" />
    <Compile Include="IO\Reader\IDicomReader.cs" />
    <Compile Include="IO\Reader\IDicomReaderObserver.cs" />
    <Compile Include="IO\Reader\MockObserver.cs" />
    <Compile Include="IO\PinnedArray.cs" />
    <Compile Include="IO\StreamByteSource.cs" />
    <Compile Include="IO\StreamByteTarget.cs" />
    <Compile Include="IO\TemporaryFileRemover.cs" />
    <Compile Include="IO\TemporaryFile.cs" />
    <Compile Include="IO\Writer\DicomDatasetExtensions.cs" />
    <Compile Include="IO\Writer\DicomFileWriter.cs" />
    <Compile Include="IO\Writer\DicomWriteLengthCalculator.cs" />
    <Compile Include="IO\Writer\DicomWriteOptions.cs" />
    <Compile Include="IO\Writer\DicomWriter.cs" />
    <Compile Include="Log\DicomDatasetDumper.cs" />
    <Compile Include="Log\DicomDatasetLogger.cs" />
    <Compile Include="Log\DicomParserLogger.cs" />
    <Compile Include="Log\Extensions.cs" />
    <Compile Include="Log\HexWriter.cs" />
    <Compile Include="Imaging\Mathematics\Extensions.cs" />
    <Compile Include="Imaging\Mathematics\Geometry3D.cs" />
    <Compile Include="Imaging\Mathematics\Matrix.cs" />
    <Compile Include="Imaging\Mathematics\Point2.cs" />
    <Compile Include="Network\IDicomNServiceProvider.cs" />
    <Compile Include="Network\DicomNDeleteRequest.cs" />
    <Compile Include="Network\DicomNDeleteResponse.cs" />
    <Compile Include="Network\DicomNCreateRequest.cs" />
    <Compile Include="Network\DicomNCreateResponse.cs" />
    <Compile Include="Network\DicomNActionRequest.cs" />
    <Compile Include="Network\DicomNActionResponse.cs" />
    <Compile Include="Network\DicomNSetRequest.cs" />
    <Compile Include="Network\DicomNSetResponse.cs" />
    <Compile Include="Network\DicomNGetRequest.cs" />
    <Compile Include="Network\DicomNGetResponse.cs" />
    <Compile Include="Network\DicomNEventReportResponse.cs" />
    <Compile Include="Network\DicomNEventReportRequest.cs" />
    <Compile Include="Network\DicomCEchoProvider.cs" />
    <Compile Include="Network\DicomQueryRetrieveLevel.cs" />
    <Compile Include="Network\DicomServer.cs" />
    <Compile Include="Network\DicomServiceOptions.cs" />
    <Compile Include="Network\IDicomCMoveProvider.cs" />
    <Compile Include="Network\IDicomCFindProvider.cs" />
    <Compile Include="Network\DicomCMoveRequest.cs" />
    <Compile Include="Network\DicomCMoveResponse.cs" />
    <Compile Include="Network\DicomCFindResponse.cs" />
    <Compile Include="Network\DicomCFindRequest.cs" />
    <Compile Include="Network\DicomAssociation.cs" />
    <Compile Include="Network\DicomAssociationAbortedException.cs" />
    <Compile Include="Network\DicomAssociationRejectedException.cs" />
    <Compile Include="Network\DicomCEchoRequest.cs" />
    <Compile Include="Network\DicomCEchoResponse.cs" />
    <Compile Include="Network\DicomClient.cs" />
    <Compile Include="Network\DicomCommandField.cs" />
    <Compile Include="Network\DicomCStoreRequest.cs" />
    <Compile Include="Network\DicomCStoreResponse.cs" />
    <Compile Include="Network\DicomMessage.cs" />
    <Compile Include="Network\DicomNetworkException.cs" />
    <Compile Include="Network\DicomPresentationContext.cs" />
    <Compile Include="Network\DicomPresentationContextCollection.cs" />
    <Compile Include="Network\DicomPriority.cs" />
    <Compile Include="Network\DicomService.cs" />
    <Compile Include="Network\DicomStatus.cs" />
    <Compile Include="Network\DicomTimeout.cs" />
    <Compile Include="Network\DicomRequest.cs" />
    <Compile Include="Network\DicomResponse.cs" />
    <Compile Include="Network\IDicomCEchoProvider.cs" />
    <Compile Include="Network\IDicomCStoreProvider.cs" />
    <Compile Include="Network\IDicomServiceProvider.cs" />
    <Compile Include="Network\IDicomServiceUser.cs" />
    <Compile Include="Network\PDU.cs" />
    <Compile Include="Properties\AssemblyInfo.cs" />
<<<<<<< HEAD
=======
    <Compile Include="Threading\ActionCallback.cs" />
    <Compile Include="Threading\CompoundAction.cs" />
    <Compile Include="Threading\ActionQueue.cs" />
>>>>>>> 6ce43f6c
    <Compile Include="Threading\ThreadPoolQueue.cs" />
    <Compile Include="Threading\WorkQueue.cs" />
  </ItemGroup>
  <ItemGroup>
    <EmbeddedResource Include="Dictionaries\DICOM Dictionary.xml.gz" />
    <EmbeddedResource Include="Dictionaries\Private Dictionary.xml.gz" />
    <None Include="fo-dicom.snk" />
    <None Include="packages.config" />
  </ItemGroup>
  <ItemGroup>
    <Content Include="Dictionaries\DICOM Dictionary.xml" />
    <Content Include="Dictionaries\Private Dictionary.xml" />
  </ItemGroup>
  <Import Project="$(MSBuildToolsPath)\Microsoft.CSharp.targets" />
  <ProjectExtensions>
    <VisualStudio>
      <UserProperties BuildVersion_UseGlobalSettings="True" BuildVersion_BuildVersioningStyle="None.None.Increment.YearDayOfYear" />
    </VisualStudio>
  </ProjectExtensions>
  <!-- To modify your build process, add your task inside one of the targets below and uncomment it. 
       Other similar extension points exist, see Microsoft.Common.targets.
  <Target Name="BeforeBuild">
  </Target>
  <Target Name="AfterBuild">
  </Target>
  -->
</Project><|MERGE_RESOLUTION|>--- conflicted
+++ resolved
@@ -239,12 +239,9 @@
     <Compile Include="Network\IDicomServiceUser.cs" />
     <Compile Include="Network\PDU.cs" />
     <Compile Include="Properties\AssemblyInfo.cs" />
-<<<<<<< HEAD
-=======
     <Compile Include="Threading\ActionCallback.cs" />
     <Compile Include="Threading\CompoundAction.cs" />
     <Compile Include="Threading\ActionQueue.cs" />
->>>>>>> 6ce43f6c
     <Compile Include="Threading\ThreadPoolQueue.cs" />
     <Compile Include="Threading\WorkQueue.cs" />
   </ItemGroup>
