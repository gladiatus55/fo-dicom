﻿// Copyright (c) 2012-2019 fo-dicom contributors.
// Licensed under the Microsoft Public License (MS-PL).

<<<<<<< HEAD
using System.Linq;
=======
using System.Collections.Generic;
>>>>>>> fd40a137
using System.Text;

namespace Dicom.Network
{
<<<<<<< HEAD
=======

>>>>>>> fd40a137
    /// <summary>
    /// Representation of a DICOM association.
    /// </summary>
    public sealed class DicomAssociation
    {
        /// <summary>
        /// Initializes a new instance of the <see cref="DicomAssociation"/> class. 
        /// </summary>
        public DicomAssociation()
        {
            PresentationContexts = new DicomPresentationContextCollection();
            ExtendedNegotiations = new DicomExtendedNegotiationCollection();
            MaxAsyncOpsInvoked = 1;
            MaxAsyncOpsPerformed = 1;
        }

        /// <summary>
        /// Initializes a new instance of the <see cref="DicomAssociation"/> class.
        /// </summary>
        /// <param name="callingAe">The calling Application Entity.</param>
        /// <param name="calledAe">The called Application Entity.</param>
        /// <param name="maxPduLength">Maximum PDU length.</param>
        public DicomAssociation(string callingAe, string calledAe, uint maxPduLength = DicomServiceOptions.Default.MaxPDULength)
            : this()
        {
            CallingAE = callingAe;
            CalledAE = calledAe;
            MaximumPDULength = maxPduLength;
        }

        /// <summary>
        /// Gets the calling application entity.
        /// </summary>
        public string CallingAE { get; internal set; }

        /// <summary>
        /// Gets the called application entity.
        /// </summary>
        public string CalledAE { get; internal set; }

        /// <summary>
        /// Gets or sets the supported maximum number of asynchronous operations invoked.
        /// </summary>
        public int MaxAsyncOpsInvoked { get; set; }

        /// <summary>
        /// Gets or sets the supported maximum number of asynchronous operations performed.
        /// </summary>
        public int MaxAsyncOpsPerformed { get; set; }

        /// <summary>
        /// Gets the remote host.
        /// </summary>
        public string RemoteHost { get; internal set; }

        /// <summary>
        /// Gets the remote port.
        /// </summary>
        public int RemotePort { get; internal set; }

        /// <summary>
        /// Gets the remote implementation class UID.
        /// </summary>
        public DicomUID RemoteImplementationClassUID { get; internal set; }

        /// <summary>
        /// Gets the remote implementation version.
        /// </summary>
        public string RemoteImplementationVersion { get; internal set; }

        /// <summary>
        /// Gets the maximum PDU length.
        /// </summary>
        public uint MaximumPDULength { get; internal set; }

        /// <summary>
        /// Gets the supported presentation contexts.
        /// </summary>
        public DicomPresentationContextCollection PresentationContexts { get; private set; }

        /// <summary>
        /// Gets the (common) extended negotiations
        /// </summary>
        public DicomExtendedNegotiationCollection ExtendedNegotiations { get; private set; }
        
        /// <summary>
        /// Returns a string that represents the current object.
        /// </summary>
        /// <returns>
        /// A string that represents the current object.
        /// </returns>
        /// <filterpriority>2</filterpriority>
        public override string ToString()
        {
            var sb = new StringBuilder();
            sb.AppendFormat("Calling AE Title:       {0}\n", CallingAE);
            sb.AppendFormat("Called AE Title:        {0}\n", CalledAE);
            sb.AppendFormat("Remote host:            {0}\n", RemoteHost);
            sb.AppendFormat("Remote port:            {0}\n", RemotePort);
            sb.AppendFormat(
                "Implementation Class:   {0}\n",
                this.RemoteImplementationClassUID ?? DicomImplementation.ClassUID);
            sb.AppendFormat("Implementation Version: {0}\n", RemoteImplementationVersion ?? DicomImplementation.Version);
            sb.AppendFormat("Maximum PDU Length:     {0}\n", MaximumPDULength);
            sb.AppendFormat("Async Ops Invoked:      {0}\n", MaxAsyncOpsInvoked);
            sb.AppendFormat("Async Ops Performed:    {0}\n", MaxAsyncOpsPerformed);
            sb.AppendFormat("Presentation Contexts:  {0}\n", PresentationContexts.Count);
            foreach (var pc in PresentationContexts)
            {
                sb.AppendFormat("  Presentation Context:  {0} [{1}]\n", pc.ID, pc.Result);
                if (pc.AbstractSyntax.Name != "Unknown")
                    sb.AppendFormat("       Abstract Syntax:  {0}\n", pc.AbstractSyntax.Name);
                else sb.AppendFormat("       Abstract Syntax:  {0}\n", pc.AbstractSyntax);
                foreach (var tx in pc.GetTransferSyntaxes())
                {
                    sb.AppendFormat("       Transfer Syntax:  {0}\n", tx.UID.Name);
                }
            }

            if (ExtendedNegotiations.Count > 0)
            {
                sb.AppendFormat("Extended Negotiations:  {0}\n", ExtendedNegotiations.Count);
                foreach (DicomExtendedNegotiation ex in ExtendedNegotiations)
                {
                    if (ex.SopClassUid.Name != "Unknown")
                        sb.AppendFormat("  Extended Negotiation:  {0}\n", ex.SopClassUid.Name);
                    else sb.AppendFormat("  Extended Negotiation:  {0}\n", ex.SopClassUid);
                    if (ex.RequestedApplicationInfo != null)
                        sb.AppendFormat("      Application Info:  {0}\n", ex.GetApplicationInfo());
                    if (ex.ServiceClassUid != null)
                        sb.AppendFormat("         Service Class:  {0}\n", ex.ServiceClassUid);
                    if (ex.RelatedGeneralSopClasses.Any())
                    {
                        sb.AppendFormat("   Related SOP Classes:  {0}\n", ex.RelatedGeneralSopClasses.Count);
                        foreach (var rel in ex.RelatedGeneralSopClasses)
                        {
                            sb.AppendFormat("      Related SOP Class:  {0}\n", rel);
                        }
                    }
                }
            }

            sb.Length = sb.Length - 1;
            return sb.ToString();
        }
    }
}<|MERGE_RESOLUTION|>--- conflicted
+++ resolved
@@ -1,19 +1,14 @@
 ﻿// Copyright (c) 2012-2019 fo-dicom contributors.
 // Licensed under the Microsoft Public License (MS-PL).
 
-<<<<<<< HEAD
-using System.Linq;
-=======
 using System.Collections.Generic;
->>>>>>> fd40a137
 using System.Text;
 
 namespace Dicom.Network
 {
-<<<<<<< HEAD
-=======
 
->>>>>>> fd40a137
+namespace Dicom.Network
+{
     /// <summary>
     /// Representation of a DICOM association.
     /// </summary>
