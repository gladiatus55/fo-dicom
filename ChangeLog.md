--- conflicted
+++ resolved
@@ -14,11 +14,8 @@
 * Bug Fix: When adding datasets to a DicomDirectory where some patientNames have trailing ^, then they were not recognized as one patient (#765)
 * Bug Fix: Anonymizer throws exception on private tags (#771)
 * Bug Fix: Linear windowing wrong in corner cases (#816)
-<<<<<<< HEAD
 * Added Modality LUT Sequence and VOI LUT Sequence functionality when generating a DICOM Image.
-=======
 * Bug Fix: Logging requests with very long private tags throws exception (#846)
->>>>>>> 35aee550
 
 #### v.4.0.1 (3/13/2019)
 * change IFileReference and IByteBuffer to have offset of type long so that big files can be processed (#743)
