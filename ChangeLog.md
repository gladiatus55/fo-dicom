#### v.4.0.1 (TBD)
* change IFileReference and IByteBuffer to have offset of type long so that big files can be processed (#743)
* internally identify dicom servers by port/ipadress combination instead of only port (#699)
* DicomDirectory.AddFile returns a reference to the newly added patient-, study-, series- and instance-Record.
* Update Json DS validation regex (#643)
* Add option to DicomFile.Open how to deal with large tags (#617)
* DicomFileMetaInformation now uses pre-existing SourceAET where possible
* PixelData.GetMinMax now has 2 overloads, one that takes padding into account and one wihtout the padding parameter (#675)
* string.ToUpper() is replaced by string.ToUpperInvariant() to prevent bad character conversion on turkish system
* Fix detecting default windowing if a dataset contains several windows configurations (#741)
* Fix bug in .net core when a image is both flipped in x and y direction (#721)
* Pass through the timeout parameter from DicomClient.Send to the constructor of DesktopNetworkStream (#732)
* Added appveyor.yml file for ci by this setting (#729)
* Bug Fix : anonymized patient name is now encoded with same character set as the original Dicom.
* add DicomUID.IsVolumeStorage.
* Bug Fix : DICOM server may throw DicomDataException on association when non-standard transfer syntax was proposed (#749)
* allow Query/Register/Unregister transfer syntax.
* DicomCFindRequest should allow defnition of Query Retrieve Information Model (#708)
* Bug fix : DicomUIDGenerator.GenerateDerivedFromUUID converts Guids incorrectly to the DICOM "2.25." + UUID format (#762)
* Bug Fix : TryGetValue, TryGetValues, TryGetSingleValue should return false instead of throw exception. (#746)
* Add methods to calculate localizer lines (#779)
* Bug Fix : DicomPixelData.Create throws Exception if BitsAllocated >= 32 (#716)
* Bug Fix: GetValues<object> on empty element may throw ArgumentOutOfRangeException (#720)
* Serilog for .NET Standard 1.3/.NET Core (#772)
<<<<<<< HEAD
* Bug Fix : DicomServer does not close TcpClient/socket after client closed connection (#795)
=======
* Bug Fix : JsonDicomConverter should decode BulkDataURI element(#796)
* Bug Fix: fix deserialization of Json when the VR-property is not on first position (#730) 
>>>>>>> d12a081b
* DicomClient uses StrongBox to reduce memory consumption (#794)
* Bug Fix: C-STORE request may hang. (#792)

#### v.4.0.0 (9/24/2018)
* Demonstrate and fix error in RLELossless Transfer Syntax Codec
* Fixing 2 UWP Networking Bugs (#636, #637)
* Add List of known Private UID's (#589)
* DicomReader: Prevent premature exit from privateBadSequence when private sequence contains sub-sequence (#565 #626)
* Saving a file with deflated transfer syntax occasionally fails (#621)
* Anonymizer not removing Sequences (#610 #611)
* Deprecate DicomClient.WaitForAssociation and provide association events (#605 #609)
* Subclassing DicomServer (#602 #604)
* Support CP-1066 (#597 #606)
* DicomDataset.Add and .AddOrUpdate overloads with Encoding parameter (#596 #607)
* Code generator support for anonymization data (#594 #595)
* DicomServer to listen on IPv6 socket (#588 #604)
* DicomAnonymizer blank DicomDate/DicomDateTime to DateTime.MinValue instead of empty value (#576 #593)
* DicomAnonymizer ignores the PatientName and PatientID in the SecurityProfile (#575 #592)
* Private group not added to tag when private tag item is added to dataset (#570 #577)
* ReceivingApplicationEntityTitle and SendingApplicationEntityTitle omitted during Save (#563 #569)
* Downgrade desktop libraries to framework version 4.5 (#561 #562)
* Add support for Unity 2017.1 platform (#560 #585)
* Handle fragmented OW pixel data when creating EncapsulatedPixelData for new pixel data (#553 #586) 
* DicomImage is not thread safe (#552 #582)
* DicomUIDGenerator.Generate UID Collisions (Non-unique UIDs) (#546 #571)
* Correct interpolation of rescaled overlay graphics (#545 #558)
* Some getters of optional sequences do not account for missing sequence (#544 #572)
* A-ASSOCIATE-AC PDU parsing incorrect (#543 #583 #590 #591)
* DicomCFindRequest is unsuitable for "Search for Unified Procedure Step (C-FIND)" (#540 #580)
* DicomClient proposes wrong presentation context in .NET core with codec that does not support 16 bit encoding (#538 #600)
* Private tag is listed out or order (#535 #566)
* JsonDicomConverter.ParseTag is very slow for keyword lookups (#533 #531)
* DicomDictionary.GetEnumerator() is very slow (#532 #534)
* DicomPixelData.BitsAllocated setter removed (#528 #564)
* Complete list of transfer syntax fields from the DICOM Standard (#526 #599)
* DicomClient.SendAsync will never return when certain non-transient exceptions are thrown (#525 #584)
* CStore-SCU always adds a PC with LEExplicit and LEImplicit (#524 #541)
* Added Maximum Clients Allowed to restrict connection to SCP (#523 #573)
* Updated JPEG-LS to latest CharLS commit (#517)
* Support for anonymization, deflated and compressed transfer syntaxes on Unity (#496)
* Support for up to 16 bit JPEG 2000 codecs on Android, iOS, Mono and .NET Core (#496)
* Added missing encodings for .NET Core (#481 #486)
* Update to latest DICOM Standard 2018b (#480 #482 #536 #537 #555 #559 #619 #676)
* Convert .NET Core projects to use VS 2017 .csproj project files (#470 #473)
* Add TextWriterLogger (#461 #542)
* Call to DicomServer.Stop does not remove all clients (#456 #464)
* Repository re-organization (#445 #446 #447 #448 #451 #452 #455 #462 #463 #465 #467 #468 #469 #476 #477 #478)
* Hololens support on Unity (#431 #556)
* Deprecate Legacy class library (#415 #449)
* Provide System.Drawing.Bitmap support for image rendering with .NET Core (#409 #450 #459)
* Added optional parameter for use in extended DicomService (#348 #441)
* Consistently asynchronous networking API (#331 #584)
* Pass through unsupported user data during PDU parsing (#242 #443)
* Remove warning messages during build (#33 #438)
* Online and NuGet packages API documentation (#28 #459 #466 #574 #584)
* Status code in respose got lost and mapped to an internally known status code (#616)
* WinFormsImage may throw exception on Dispose or on GC (#634)
* Fix StackOverflowException in Vector3D multiplication (#640)

#### v.3.0.2 (4/20/2017)
* DicomRejectReason enumerables should be parsed w.r.t. source (#516 #521)
* Incorrect numerical value on RejectReason.ProtocolVersionNotSupported (#515 #520)
* Add private creator to private tags when deserializing json (#512 #513)
* Adding private tags implicitly uses wrong VR (#503 #504)
* Add option in DicomServiceOptions for max PDVs per PDU (#502 #506)
* DicomResponse.ErrorComment is always added in the DicomResponse.Status setter, even for successes (#501 #505)
* DicomStatus.Lookup does not consider priority in matching (#499 #498)
* DesktopNetworkListener can throw an exception which causes DicomServer to stop listening (#495 #519)
* Cannot create DICOMDIR after anonymizing images (#488 #522)
* Cannot parse dicom files if the last tag is a private sequence containing only empty sequence items (#487 #518)
* If the connection is closed by the host, DicomClient will keep trying to send (#472 #489)
* N-CREATE response constructor throws when request command does not contain SOP Instance UID (#484 #485)
* Cannot render YBR_FULL/PARTIAL_422 with odd number of columns (#471 #479)
* Dicom Server listener consumes large amount of memory if http request is sent to listener (#327 #509)

#### v.3.0.1 (3/06/2017)
* Add runtime directives to enable .NET Native builds for UWP (#424 #460)
* YBR_FULL_422 JPEG Process 14 SV1 compressed image incorrectly decoded (#453 #454)

#### v.3.0.0 (2/15/2017)
* DICOM Anonymizer preview (#410 #437)
* Client should not send if association rejected (#433 #434)
* Deploy error for Unity based applications on Hololens (#431 #432)
* Add method "AddOrUpdatePixelData" to the DicomDataset (#427 #430)
* Adding too many presentation contexts causes null reference exception in DicomClient.Send (#426 #429)
* Serialize to XML according to DICOM standard PS 3.19, Section A (#425)
* Invalid reference in Universal targets build file (#422 #423)
* Alpha component is zero for color images on UWP, .NET Core and Xamarin platforms (#421 #428)
* Print SCP exception due to insufficient DicomDataset.AddOrUpdate refactoring (#353 #420)
* Invalid decoding of JPEG baseline RGB images with managed JPEG codec (#417 #419)
* DicomFile.Save throwing an exception in DotNetCore for macOS (#411 #413)
* Added method GenerateUuidDerived (#408)
* Padding argument not accounted for in some IPixelData.GetMinMax implementations (#406 #414)
* Incorrect handling of padded buffer end in EvenLengthBuffer.GetByteRange (#405 #412)
* Unhandled exception after error in JPEG native decoding (#394 #399)
* DicomDataset.Get&lt;T[]&gt; on empty tag should not throw (#392 #398)
* Efilm 2.1.2 seems to send funny presentation contexts, break on PDU.read (#391 #397)
* Improved reliability in DicomClient.Send (#389 #407)
* Cannot catch exceptions while doing C-STORE if I close my network connection (#385 #390)
* Handle UN encode group lengths and missing last item delimitation tag (#378 #388)
* Invalid handling of overlay data type, description, subtype and label (#375 #382)
* Incorrect message logged when async ops are not available, but requested (#374 #381)
* Fix get object for all DicomValueElement inheritors (#367 #368)
* Handle parsing sequence items not associated with any sequence (#364 #383 #435 #436)
* System Out Of Memory Exception when saving large DICOM files (#363 #384)
* Null characters not trimmed from string values (#359 #380)
* Corrected JPEG-LS encoding and JPEG decoding for YBR images (#358 #379 #416 #418)
* Cannot override CreateCStoreReceiveStream due to private fields (#357 #386)
* DicomClient multiple C-Store request cause exception when AsyncOps is not negotiated (#356 #400)
* Enable registration of private UIDs (#355 #387)
* DICOM Parse error - Stack empty (#342)
* Invalid abort upon exception in P-Data-TF PDU processing (#341 #401)
* Sufficient image creation when Bits Allocated does not match destination type size (#340 #350)
* Some Dicom Printer refuse print requests from fo-dicom (#336)
* DicomContentItem.Children() throws exception when there are no children (#332 #333)
* Functional changes in Dataset.Add, rename of ChangeTransferSyntax (#330 #343)
* Added support for more date/time formats (#328 #352)
* Exception if Storage Commitment N-Event Report response does not contain EventID tag  (#323 #329)
* ImageDisposableBase implicit destructor missing (#322 #326)
* Dicom Response Message should be sent using the same Presentation Context in the Request (#321)
* DicomDataset.Contains(DicomTag tag) matches on object, will not find private tags (#319 #351)
* Add DICOM VR Codes as constants (#315)
* DicomClient should be able to C-STORE non-Part 10 DICOM files (#306 #307)
* Incorrect dependency in fo-dicom.Universal.nuspec (#300 #301)
* GetDateTime method does not handle missing date and time tags (#299 #302)
* Print SCP sample reports exception due to missing ActionTypeID in N-ACTION response (#298 #308)
* Red and Blue bytes swapped in color images on iOS (#290 #291)
* Support creating DS Value elements from string and IByteBuffer (#288)
* Pixel Data not null-padded to even length (#284 #286)
* Merge core and platform assemblies (#280 #283)
* ChangeTransferSyntax throws an exception (J2k 16-bit -&gt; Jpeg Lossy P 4) (#277 #281)
* Merge DicomUID partial files (#268 #270)
* Wrong description for some tags (#266 #271)
* DicomFileMetaInformation overly intrusive (#265 #285)
* Type 3 property getters in DicomFileMetaInformation throw when tag not defined (#262 #264)
* Invalid DicomDateTime output format (#261 #269)
* NLog Formatted Logging Failing (#258 #260)
* .NET Core Library Build Request (#256 #294 #296 #297 #310 #311 #325 #334)
* Adaptations for fo-dicom on Unity platform (#251 #252 #253 #255 #257 #263 #287 #289 #292 #293)
* Log4net event logging config not working with AssemblyInfo.cs XMLConfigurator (#244 #248)
* Implement SOP Class Extended Negotiation (#241 #243 #304 #305)
* DicomClient.Send DicomAssociationRejectedException not working (#239 #249)
* Dicom.Platform.rd.xml file should be included as Embedded Resource (#237 #247)
* DicomIntegerString.Get&lt;T&gt;() throws for enums and non-int value types (#231 #212 #226)
* Upgrade dictionary to latest DICOM version 2016e (#229 #233 #245 #246 #317 #318 #360 #362 #372 #373)
* Deflate Transfersyntax (#227 #259)
* Use an editorconfig-file (#216 #215)
* Upgrade to Visual Studio 2015 toolset (#214 #217)
* Limited debug info for DicomDataset (#210 #211)
* Allow specifying AbstractSyntax distinct from RequestedSOPClassUID (#208 #209)
* Separate NuGet packages for all supported platforms (#206 #207 #275 #282)
* Support more date-time parser formats (#205)
* DicomDecimalString constructor fails with decimals if CurrentCulture has decimal commas (#202 #203)
* Add VR Other Long (OL) (#201 #232)
* Improved reliability in network operations (#199 #234 #312 #314 #316 #324)
* If DicomServer already running, get instance of them (#191 #250)
* Implement JSON serialization and deserialization of DICOM objects (#182 #186)
* Open and save DicomDirectory to Stream (#181 #235)
* Implement C-GET support (#180 #309)
* Exposing network infos (ip and port) in association (#173 #225 #377)
* Consider implementing DicomDataset.Clone() as "DeepClone" (#153 #313)
* Image compression/decompression for Mono and Xamarin (#128 #279 #295)

#### v2.0.2 (2/15/2016)
* "Index was outside the bounds of the array" in PrecalculatedLUT indexer (#219 #221)
* DicomReader reads past end of file if empty private sequence is last attribute in dataset (#220 #222)
* DicomReader reads past end of file if first private sequence item is zero length (#223 #224)

#### v2.0.1 (1/22/2016)
* DICOM CP-246 not handled correctly in DicomReader (#177 #192)
* Fix for #64 breaks parsing of valid datasets (#178 #184 #194)
* Invalid VR in explicit dataset leads to 'silent' stop (#179 #196)
* DicomDictionary.UnknownTag missing new VRs OD, UC and UR (#183 #185)
* DicomPixelData.Create is broken for signed pixel data with BitsAllocated != BitsStored (#187 #189)
* CompositeByteBuffer ArgumentException (#195 #198)

#### v2.0.0 (1/14/2016)
* Removed Modality Dicom Tag in Study Request (#166)
* Checking for valid Window Center and Window Width values before using in GrayscaleRenderOptions (#161 #163)
* Initialize managers automatically via reflection (#148 #149)
* Message Command Field Priority invalid for C-ECHO and all DIMSE-N Requests (#141 #143)
* Overlay data error corrections (#110 #138 #140)
* Report status for additional presentation contexts (#137 #139)
* Extended stop parsing functionality with support e.g. for sequence depth (#136 #142)
* Handle simultaneous use of explicit sequence length and sequence delimitation item (#64 #135)
* Parse error when encapsulated pixel data appears inside sequence item (#133 #134)
* Universal Windows Platform library with networking, imaging and transcoding capability (#118 #124 #125 #126 #132)
* Improved exception reporting for NLog (#121 #122)
* MetroLog connector is Portable Class Library (#119 #120)
* Fix of concurrency bugs in DicomDictionary (#114 #115 #151 #152)
* Xamarin Android platform library with imaging cabability (#113 #117)
* Xamarin iOS platform library with imaging cabability (#111 #112)
* Portable Core and platform-specific assemblies, including basic Mono implementation (#13 #93 #94 #60 #109)
* Network abstraction layer (#86 #106 #156 #159 #160 #157 #164 #158 #165 #167 #175)
* Transcoder abstraction layer (#102 #105)
* Synchronized LogManager API with other managers (#103 #104)
* Image abstraction layer (#83 #85 #92 #101 #144 #145 #150)
* I/O abstraction layer (#69 #78 #97 #100)
* Provide Task Asynchronous Pattern (async/await) for file I/O and network operations (#65 #90 #96 #98 #99 #107 #116 #130 #131)
* Provide NullLogger for disabled logging (#89 #91)
* Improved NuGet installation procedure for codec assemblies (#87 #88 #123)
* DICOM Dump can ignore private dictionary (#84)
* API for applying color LUT on grayscale image (#79 #81 #146 #147)
* Log4Net connector and NuGet package (#76 #77)
* JPEG, JPEG-LS and JPEG2000 source code updated to latest applicable version (#74 #75)
* Reverted memory mapped file implementation for image loading (#71 #72 #73)
* MetroLog connector and NuGet package (#59 #68)

#### v1.1.0 (8/10/2015)
* Enable configuration of default encoding in the DicomDatasetReaderObserver (#54)
* DicomDataset.Add(DicomTag, ...) method does not support multi-valued LO, PN, SH and UI tags (#51)
* Explicit VR file parsing failures due to strictness (#47)
* Overlay scaling in WPF images (#46)
* Prevent non-socket related exceptions from being swallowed (#45)
* Codec loading - add logging and default the search filter wildcard (#41)
* Use memory mapped file buffer to improve large image reading (#17)
* Improved reliability in search for native codec assemblies (#14)
* Consistent handling of Get&lt;T&gt; default values (#10)
* DICOM dictionary (tags and UIDs) updated to version 2015c (#9, #44)
* UC, UR and OD value representations added (#9, #48)
* Serilog support added; NLog and Serilog loggers moved to separate assemblies (#8, #34)
* Corrected Color32.B getter (#7)
* Upgraded to .NET 4.5 and C/C++ toolset v120 (#4)
* Use UTF-8 encoding where appropriate (#2, #20, #21)
* Fixed JPEG Codec memory corruption when encoding decoding on the same process for long period (#1)

#### v1.0.38 (withdrawn)
* Fix OW swap for single byte images
* Better handling of long duration and aborted connections
* Many imported extensions and bug fixes!

#### v1.0.37 (2/19/2014)
* Add DICOM Compare tool to project
* Add support for disabling TCP Nagle algorithm
* Better handling of aborted connections
* Fix some UID values containing encoding characters
* Fix extraction of embedded overlays
* Utility methods for calculating window/level
* Use number keys to change W/L calculation mode in dump utility
* Use O key to show/hide overlays in dump utility
* Fix byte swapping for Implicit VR single byte images

#### v1.0.36 (8/6/2013)
* Fix bug sorting private tags
* Ability to add private tags to dataset
* Better handling of improperly encoded private sequences
* Fix bug adding presentation contexts from requests
* Fix typo in N-Set response handler

#### v1.0.35 (7/5/2013)
* Fix bug adding presentation contexts with Implicit Little Endian syntax
* Add option to use the remote AE Title as the logger name
* Miscellaneous improvements and fixes

#### v1.0.34 (6/27/2013)
* Fix bug returning default value for zero length elements
* Fix exception when disposing DicomDirectory
* Fix menu bug in DICOM Dump utility when changing syntax to JPEG Lossless
* Fix bug matching private DICOM tags
* Add classes for basic structured report creation
* Ability to browse multiframe images in DICOM Dump utility
* Ability to recover when parsing invalid sequences
* Ability to parse improperly encoded private sequences

#### v1.0.33 (4/28/2013)
* Add logging abstraction layer to remove runtime dependency on NLog
* Fix bug reading duplicate entries in DICOM dictionary
* Fix bug storing AT values
* Fix bug sorting private DICOM tags
* Fix bug using custom DicomWriteOptions

#### v1.0.32 (3/12/2013)
* DICOM Media example by Hesham Desouky
* Move DicomFileScanner to Dicom.Media namespace
* Add WriteToConsole logging extension method
* Increase line length of dataset logging extension methods
* Fix reading of sequences in DICOMDIR files (Hesham Desouky)
* Improve rendering performance by precalculating grayscale LUT
* Ability to render single-bit images
* Fix hash code implementation for private tags
* Miscellaneous improvements and fixes

#### v1.0.31 (1/13/2013)
* Improved portability and fewer compiler warnings (Anders Gustafsson)
* Ensure frame buffers created by codecs have even length
* Import DicomFileScanner from mDCM
* Ability to save datasets and images in DICOM Dump utility
* Ability to change tranfer syntax in DICOM Dump utility
* Fix loss of embedded overlay data during compression
* Fix rendering of big endian images
* Miscellaneous improvements and fixes

#### v1.0.30 (1/1/2013)
* Fix bug rescaling DicomImage (Mahesh Dubey)
* Add rules for matching and transforming DICOM datasets
* Miscellaneous improvements and fixes

#### v1.0.29 (12/22/2012)
* Minor modifications to facilitate library porting to Windows Store apps (Anders Gustafsson)
* Convert unit tests to use MS Unit Testing framework
* Move DICOMDIR classes back to Dicom.Media namespace
* Change DicomDirectory Open/Save methods to be consistent with DicomFile usage
* Fix bug decoding single frame from a multiframe image (Mahesh Dubey)

#### v1.0.28 (12/12/2012)
* Display exception message in DICOM Dump for image rendering errors
* Remove serialization members
* Fix bug where frame is not added to OtherWordPixelData (Mahesh Dubey)
* Fix bug where exception is not thrown for out of range frame numbers in GetFrame() (Mahesh Dubey)
* Fix bug where internal transfer syntax is not set when transcoding file (Mahesh Dubey)
* Add request/response classes for DICOM Normalized services
* Change DicomCStoreRequest constructor to use SOP Class/Instance UIDs from dataset instead of FMI
* Experimental support for DICOM directory files (Hesham Desouky)

#### v1.0.27 (10/30/2012)
* Ensure that file handles are closed after opening or saving DICOM file
* Add ability to move file pointed to by FileReference
* Fix window/level settings not being applied to rendered DicomImage
* Fix processing order of received DIMSE responses
* Process P-Data-TF PDUs on ThreadPool
* Temporary fix for rendering JPEG compressed YBR images
* Fix Async Ops window for associations where it is not negotiated
* Fix bug reading Palette Color LUT with implicit length
* Support decompression and rendering of JPEG Process 2 images
* Enable modification of Window/Level in DicomImage

#### v1.0.26 (10/19/2012)
* Advanced DIMSE logging options for DicomService base class
* Advanced configuration options for P-Data-TF PDU buffer lengths
* Fix bug where final PDV may not be written to P-Data-TF PDU
* Fix bug reading DIMSE datasets from network

#### v1.0.25 (10/18/2012)
* Fix min/max pixel value calculation for unsigned 32-bit pixel values
* Fix collection modified exception when calculating group lengths
* Better handling of null values when adding elements to dataset
* Fix default values when accessing SS/US element values (Anders Gustafsson, Cureos AB)
* Fix decoding of JPEG2000 images with signed pixel data (Mahesh Dubey)
* Ability to decompress single frame from dataset (Mahesh Dubey)
* Use ThreadPoolQueue to process related response messages in order

#### v1.0.24 (10/01/2012)
* Change the default presentation context transfer syntax acceptance behavior to prefer the SCU proposed order
* Reject all presentation contexts that have not already been accepted or rejected when sending association accept
* Add finalizers to temp file classes to catch files not deleted at application exit
* Remove Exists() method from DicomDataset (duplicates functionality of Contains())
* Extension methods for recalculating and removing group length elements
* Force calculation of group lengths when writing File Meta Info and Command datasets
* Fix exception when attempting to display ROI overlays
* Add ability to extract embedded overlays from pixel data
* Detect incorrect transfer syntax in file meta info
* Add support for reading and displaying GE Private Implicit VR Big Endian syntax

#### v1.0.23 (09/26/2012)
* Fix W/L calculation creating negative window width
* Round VOI LUT values instead of casting away fraction
* Fix bug reading signed pixel data from buffer
* Fix encoding of JPEG2000 images with signed pixel data
* Throttle queueing of PDUs to prevent out of memory errors for very large datasets
* Better management of PDU buffer memory
* Better handling for irregular specific character sets
* Support displaying images without specified photometric interpretation
* Ability to read files without preamble or file meta information (including ACR-NEMA)

#### v1.0.22 (09/25/2012)
* Add Offending Element tags to C-Move response output
* Add exception handling for C-Store requests with unparsable datasets
* Handle ObjectDisposedExceptions in network operations
* Fix transcoding between uncompressed transfer syntaxes
* Don't parse values for IS and DS elements if returning string types
* Add AMICAS private tags (AMICAS0) to private dictionary
* Add support for 32-bit pixel data (Anders Gustafsson, Cureos AB)
* Better handling of default item in Get&lt;&gt; method (Anders Gustafsson, Cureos AB)
* Support opening DicomFile from Stream (Anders Gustafsson, Cureos AB)
* Add support SIGMOID VOI LUT function
* Better handling of size and position of image display window in DICOM Dump
* Fix calculation of W/L from smallest/largest pixel value elements
* Fix viewing of images with bits allocated == 16 and bits stored == 8
* Add support for image scaling in DicomImage
* Use library to scale images before displaying in DICOM Dump
* Calculate W/L from pixel data values if no defaults are available
* Add ability to Get&lt;&gt; Int32 values from US/SS elements
* Add ability to Get&lt;&gt; DicomVR and IByteBuffer from elements
* Add ability to Get&lt;&gt; byte[] from elements
* Add ability to render basic PALETTE COLOR images
* Fix unnecessary byte swap for 8-bit pixel data stored in OW
* Add DicomFileException to allow better chance of recovery from parse errors
* Add maximum PDU length to association output
* Fix major bug in writing PDataTF PDUs; improvements in performance and memory usage
* Add ability to propose additional transfer syntaxes in C-Store request

#### v1.0.21 (09/14/2012)
* Add connection close event and socket error handlers to DicomService
* Fix C-Store SCP example's constructor not passing logger

#### v1.0.20 (09/13/2012)
* Fix exception in DicomClient when releasing association

#### v1.0.19 (09/13/2012)
* Force passing of Logger to DicomService constructor (may be null)

#### v1.0.18 (09/13/2012)
* Print Offending Element values when outputing request to log
* Add ability to pass custom logger to DicomService based classes

#### v1.0.17 (09/12/2012)
* Check overlay group before attempting to load overlay data
* Add ability to copy value column to clipboard in DICOM Dump
* Fix DicomClient linger timeout and add release timeout

#### v1.0.16 (09/11/2012)
* Fix decompression of JPEG Baseline Process 1 images
* Fix conversion of YBR to RGB in JPEG compressed images
* Add ability to handle encapsulated OW pixel data
* Better handling of grayscale images without Window/Level in dataset

#### v1.0.15 (09/06/2012)
* Add ability to store user state object in DicomService based classes
* Add ability to store user state object in DicomClient
* Fix handling of UIDs in DicomCFindRequest
* Fix comparison of private DicomTags
* Add shortcut constructor for private DicomTags
* Handle null DicomDateRange in DicomDataset.Add()
* Modality Worklist C-Find helper method

#### v1.0.14 (09/05/2012)
* Fix bug in DicomDatasetReaderObserver handling zero length Specific Character Set elements
* Fix bug in DICOM Dump when displaying zero length UIDs
* Load implementation version from assembly info

#### v1.0.13 (09/04/2012)
* Add ability for library to create and manage temp files
* User state object for DIMSE requests and responses
* Fix reading of elements with unknown dictionary VR (Justin Wake)
* Fix handling of UIDs in DicomCMoveRequest (Justin Wake)
* Add version to file meta information
* Add support for multiframe images in DicomImage

#### v1.0.12 (08/27/2012)
* Add private dictionary to assembly
* Fix parsing errors when reading private dictionaries
* Fix reading of private tags
* Miscellaneous enhancements

#### v1.0.11 (08/23/2012)
* Accept unknown transfer syntaxes
* Add ability to write DICOM dataset to string

#### v1.0.10 (08/13/2012)
* Fix bug preloading dictionary from another assembly (Mahesh Dubey)
* Add name of UID to DICOM Dump elements
* Better error handling in GetDateTime method
* Persistent temporary file remover

#### v1.0.9 (08/02/2012)
* Parsing of Attribute Tag element type
* Fix bug displaying compressed images
* Add codec libraries as references to DICOM Dump utility
* Fix bug writing private sequence lengths
* Fix stack overflow when reading datasets with lots of sequences
* Fix big endian pixel data being swapped twice

#### v1.0.7 (07/26/2012)
* Fix exception when accessing overlay data
* Fix parsing of multi-value string elements
* Add option to display image in DICOM Dump utility
* Fix C-Store request from Conquest causing exception

#### v1.0.6 (07/24/2012)
* Don't throw exception for invalid UID characters
* Allow casting of OB & UN elements to value types

#### v1.0.5 (07/22/2012)
* Bug fixes
* DICOM Dump example project

#### v1.0.4 (07/18/2012)
* Make logger instance protected in DicomService
* Lock DICOM dictionary while loading
* Throw exception if no DICOM dictionary entry is found while adding element to dataset
* Fix bug where status is not being set in DIMSE response
* Fix bug in C-Store SCP where file is inaccessible
* Add C-Store SCP example project

#### v1.0.3 (07/11/2012)
* Fix parsing of explicit length sequences

#### v1.0.2 (07/07/2012)
* Image rendering
* Don't create offset table for datasets over 4Gb
* Regenerate dictionary and tags to include grouped elements such as overlays
* Fix bug in ByteBufferEnumerator

#### v1.0.1 (06/22/2012)
* Initial public release<|MERGE_RESOLUTION|>--- conflicted
+++ resolved
@@ -22,12 +22,9 @@
 * Bug Fix : DicomPixelData.Create throws Exception if BitsAllocated >= 32 (#716)
 * Bug Fix: GetValues<object> on empty element may throw ArgumentOutOfRangeException (#720)
 * Serilog for .NET Standard 1.3/.NET Core (#772)
-<<<<<<< HEAD
 * Bug Fix : DicomServer does not close TcpClient/socket after client closed connection (#795)
-=======
 * Bug Fix : JsonDicomConverter should decode BulkDataURI element(#796)
 * Bug Fix: fix deserialization of Json when the VR-property is not on first position (#730) 
->>>>>>> d12a081b
 * DicomClient uses StrongBox to reduce memory consumption (#794)
 * Bug Fix: C-STORE request may hang. (#792)
 
