--- conflicted
+++ resolved
@@ -68,11 +68,8 @@
     <Compile Include="DicomTagTest.cs" />
     <Compile Include="Helpers\SerializationExtensions.cs" />
     <Compile Include="Imaging\Mathematics\Point2Tests.cs" />
-<<<<<<< HEAD
     <Compile Include="Network\PDUTest.cs" />
-=======
     <Compile Include="Logging\MessageNameFormatToOrdinalFormatTests.cs" />
->>>>>>> 4fc7dd91
     <Compile Include="Properties\AssemblyInfo.cs" />
   </ItemGroup>
   <ItemGroup>
