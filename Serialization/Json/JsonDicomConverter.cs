--- conflicted
+++ resolved
@@ -699,10 +699,8 @@
             return data;
         }
 
-<<<<<<< HEAD
         private object ReadJsonMultiNumber<T>(JsonReader reader)
         {
-            reader.Read();
             if (reader.TokenType == JsonToken.PropertyName && (string)reader.Value == "Value")
             {
                 return ReadJsonMultiNumberValue<T>(reader);
@@ -717,10 +715,7 @@
             }
         }
 
-        private static T[] ReadJsonMultiNumberValue<T>(JsonReader reader)
-=======
-        private static T[] ReadJsonMultiNumber<T>(JToken itemObject)
->>>>>>> fe83639b
+        private static T[] ReadJsonMultiNumberValue<T>(JToken reader)
         {
             if (!(itemObject["Value"] is JArray tokens)) { return new T[0]; }
             var childValues = new List<T>();
